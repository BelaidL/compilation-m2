--- conflicted
+++ resolved
@@ -1,4 +1,3 @@
-
 VERSION	  := $(shell cut -d\" -f2 src/version.ml)
 TARGET	  := flap
 
@@ -65,16 +64,8 @@
 	rm -fr *~ $(TARGET) $(OTARGET) $(BTARGET) $(TARGET).odocl $(TARGET).docdir
 
 doc: byte
-<<<<<<< HEAD
+	find src -name \*.ml | cut -d"." -f1 > $(TARGET).odocl
 	$(OCAMLBUILD) $(TARGET).docdir/index.html
-	mkdir -p doc/html
-	rm -f $(TARGET).docdir/style.css 2> /dev/null
-	mv $(TARGET).docdir/* doc/html
-	rm $(TARGET).docdir
 
 tests:
-	$(MAKE) -C tests check
-=======
-	find src -name \*.ml | cut -d"." -f1 > $(TARGET).odocl
-	$(OCAMLBUILD) $(TARGET).docdir/index.html
->>>>>>> 8687a4fa
+	$(MAKE) -C tests check